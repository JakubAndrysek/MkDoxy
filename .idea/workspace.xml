<?xml version="1.0" encoding="UTF-8"?>
<project version="4">
  <component name="AutoImportSettings">
    <option name="autoReloadType" value="SELECTIVE" />
  </component>
  <component name="ChangeListManager">
    <list default="true" id="5a348fe7-ee21-4e06-b8fc-ced5d548a610" name="Changes" comment="Upgrade version">
      <change beforePath="$PROJECT_DIR$/.idea/workspace.xml" beforeDir="false" afterPath="$PROJECT_DIR$/.idea/workspace.xml" afterDir="false" />
<<<<<<< HEAD
      <change beforePath="$PROJECT_DIR$/mkdocs.yml" beforeDir="false" afterPath="$PROJECT_DIR$/mkdocs.yml" afterDir="false" />
=======
      <change beforePath="$PROJECT_DIR$/mkdoxy/doxyrun.py" beforeDir="false" afterPath="$PROJECT_DIR$/mkdoxy/doxyrun.py" afterDir="false" />
      <change beforePath="$PROJECT_DIR$/tests/test_doxyrun.py" beforeDir="false" afterPath="$PROJECT_DIR$/tests/test_doxyrun.py" afterDir="false" />
>>>>>>> 62afbe4b
    </list>
    <option name="SHOW_DIALOG" value="false" />
    <option name="HIGHLIGHT_CONFLICTS" value="true" />
    <option name="HIGHLIGHT_NON_ACTIVE_CHANGELIST" value="false" />
    <option name="LAST_RESOLUTION" value="IGNORE" />
  </component>
  <component name="FileTemplateManagerImpl">
    <option name="RECENT_TEMPLATES">
      <list>
        <option value="Python Script" />
      </list>
    </option>
  </component>
  <component name="FlaskConsoleOptions" custom-start-script="import sys&#10;sys.path.extend([WORKING_DIR_AND_PYTHON_PATHS])&#10;from flask.cli import ScriptInfo&#10;locals().update(ScriptInfo(create_app=None).load_app().make_shell_context())&#10;print(&quot;Python %s on %s\nApp: %s [%s]\nInstance: %s&quot; % (sys.version, sys.platform, app.import_name, app.env, app.instance_path))">
    <envs>
      <env key="FLASK_APP" value="app" />
    </envs>
    <option name="myCustomStartScript" value="import sys&#10;sys.path.extend([WORKING_DIR_AND_PYTHON_PATHS])&#10;from flask.cli import ScriptInfo&#10;locals().update(ScriptInfo(create_app=None).load_app().make_shell_context())&#10;print(&quot;Python %s on %s\nApp: %s [%s]\nInstance: %s&quot; % (sys.version, sys.platform, app.import_name, app.env, app.instance_path))" />
    <option name="myEnvs">
      <map>
        <entry key="FLASK_APP" value="app" />
      </map>
    </option>
  </component>
  <component name="Git.Settings">
    <option name="RECENT_BRANCH_BY_REPOSITORY">
      <map>
        <entry key="$PROJECT_DIR$" value="kg-intec-userdefined-templates" />
      </map>
    </option>
    <option name="RECENT_GIT_ROOT_PATH" value="$PROJECT_DIR$" />
  </component>
  <component name="HighlightingSettingsPerFile">
    <setting file="file://$PROJECT_DIR$/mkdocs.yml" root0="SKIP_INSPECTION" />
  </component>
  <component name="MarkdownSettingsMigration">
    <option name="stateVersion" value="1" />
  </component>
  <component name="ProjectColorInfo">{
<<<<<<< HEAD
  &quot;associatedIndex&quot;: 2
=======
  &quot;associatedIndex&quot;: 3
>>>>>>> 62afbe4b
}</component>
  <component name="ProjectId" id="20sSF9RtRyYPthPvI9bA0t9QgTh" />
  <component name="ProjectLevelVcsManager" settingsEditedManually="true" />
  <component name="ProjectViewState">
    <option name="autoscrollFromSource" value="true" />
    <option name="hideEmptyMiddlePackages" value="true" />
    <option name="showLibraryContents" value="true" />
  </component>
<<<<<<< HEAD
  <component name="PropertiesComponent"><![CDATA[{
  "keyToString": {
    "Python.mkdocs-build-vPy3.11.executor": "Run",
    "Python.mkdocs-serve-vPy3.11.executor": "Run",
    "Python.mkdoxy-demo-vPy3.11.executor": "Run",
    "RunOnceActivity.OpenProjectViewOnStart": "true",
    "RunOnceActivity.ShowReadmeOnStart": "true",
    "SHARE_PROJECT_CONFIGURATION_FILES": "true",
    "WebServerToolWindowFactoryState": "false",
    "git-widget-placeholder": "diagrams-support",
    "last_opened_file_path": "/Users/kuba/Documents/git/kuba/mkdoxy/mkdoxy-base/mkdoxy-main",
    "node.js.detected.package.eslint": "true",
    "node.js.detected.package.tslint": "true",
    "node.js.selected.package.eslint": "(autodetect)",
    "node.js.selected.package.tslint": "(autodetect)",
    "nodejs_package_manager_path": "npm",
    "settings.editor.selected.configurable": "reference.settings.ide.settings.new.ui",
    "vue.rearranger.settings.migration": "true"
=======
  <component name="PropertiesComponent">{
  &quot;keyToString&quot;: {
    &quot;Python tests.pytest in /.executor&quot;: &quot;Run&quot;,
    &quot;Python.mkdocs-serve-vPy3.11.executor&quot;: &quot;Run&quot;,
    &quot;Python.mkdoxy-demo-vPy3.11.executor&quot;: &quot;Debug&quot;,
    &quot;RunOnceActivity.OpenProjectViewOnStart&quot;: &quot;true&quot;,
    &quot;RunOnceActivity.ShowReadmeOnStart&quot;: &quot;true&quot;,
    &quot;SHARE_PROJECT_CONFIGURATION_FILES&quot;: &quot;true&quot;,
    &quot;WebServerToolWindowFactoryState&quot;: &quot;false&quot;,
    &quot;git-widget-placeholder&quot;: &quot;doxygen-config-file&quot;,
    &quot;last_opened_file_path&quot;: &quot;/Users/kuba/Documents/git/kuba/mkdoxy/mkdoxy-base/mkdoxy-main/tests/data&quot;,
    &quot;node.js.detected.package.eslint&quot;: &quot;true&quot;,
    &quot;node.js.detected.package.tslint&quot;: &quot;true&quot;,
    &quot;node.js.selected.package.eslint&quot;: &quot;(autodetect)&quot;,
    &quot;node.js.selected.package.tslint&quot;: &quot;(autodetect)&quot;,
    &quot;nodejs_package_manager_path&quot;: &quot;npm&quot;,
    &quot;settings.editor.selected.configurable&quot;: &quot;reference.settings.ide.settings.new.ui&quot;,
    &quot;vue.rearranger.settings.migration&quot;: &quot;true&quot;
>>>>>>> 62afbe4b
  }
}]]></component>
  <component name="RecentsManager">
    <key name="CopyFile.RECENT_KEYS">
      <recent name="$PROJECT_DIR$/tests/data" />
      <recent name="$PROJECT_DIR$/docs" />
      <recent name="$PROJECT_DIR$/demo" />
      <recent name="$PROJECT_DIR$/docs/snippets" />
      <recent name="$PROJECT_DIR$/local" />
    </key>
    <key name="MoveFile.RECENT_KEYS">
      <recent name="$PROJECT_DIR$/tests" />
      <recent name="$PROJECT_DIR$/local" />
      <recent name="$PROJECT_DIR$/docs/snippets" />
      <recent name="$PROJECT_DIR$/docs" />
    </key>
  </component>
  <component name="RunManager" selected="Python.mkdocs-serve-vPy3.11">
    <configuration name="install" type="MAKEFILE_TARGET_RUN_CONFIGURATION" factoryName="Makefile">
      <makefile filename="$PROJECT_DIR$/Makefile" target="install" workingDirectory="" arguments="">
        <envs />
      </makefile>
      <method v="2" />
    </configuration>
    <configuration name="reviewCode" type="MAKEFILE_TARGET_RUN_CONFIGURATION" factoryName="Makefile" temporary="true">
      <makefile filename="$PROJECT_DIR$/Makefile" target="reviewCode" workingDirectory="" arguments="">
        <envs />
      </makefile>
      <method v="2" />
    </configuration>
    <configuration name="mkdocs-build-vPy3.11" type="PythonConfigurationType" factoryName="Python">
      <module name="main-mkdoxy" />
      <option name="ENV_FILES" value="" />
      <option name="INTERPRETER_OPTIONS" value="" />
      <option name="PARENT_ENVS" value="true" />
      <envs>
        <env name="PYTHONUNBUFFERED" value="1" />
      </envs>
      <option name="SDK_HOME" value="" />
      <option name="WORKING_DIRECTORY" value="$PROJECT_DIR$/" />
      <option name="IS_MODULE_SDK" value="true" />
      <option name="ADD_CONTENT_ROOTS" value="true" />
      <option name="ADD_SOURCE_ROOTS" value="true" />
      <EXTENSION ID="PythonCoverageRunConfigurationExtension" runner="coverage.py" />
      <option name="SCRIPT_NAME" value="mkdocs" />
      <option name="PARAMETERS" value="build" />
      <option name="SHOW_COMMAND_LINE" value="false" />
      <option name="EMULATE_TERMINAL" value="false" />
      <option name="MODULE_MODE" value="true" />
      <option name="REDIRECT_INPUT" value="false" />
      <option name="INPUT_FILE" value="" />
      <method v="2" />
    </configuration>
    <configuration name="mkdocs-serve-vPy3.11" type="PythonConfigurationType" factoryName="Python">
      <module name="main-mkdoxy" />
      <option name="ENV_FILES" value="" />
      <option name="INTERPRETER_OPTIONS" value="" />
      <option name="PARENT_ENVS" value="true" />
      <envs>
        <env name="PYTHONUNBUFFERED" value="1" />
      </envs>
      <option name="SDK_HOME" value="" />
      <option name="WORKING_DIRECTORY" value="$PROJECT_DIR$/" />
      <option name="IS_MODULE_SDK" value="true" />
      <option name="ADD_CONTENT_ROOTS" value="true" />
      <option name="ADD_SOURCE_ROOTS" value="true" />
      <EXTENSION ID="PythonCoverageRunConfigurationExtension" runner="coverage.py" />
      <option name="SCRIPT_NAME" value="mkdocs" />
      <option name="PARAMETERS" value="serve" />
      <option name="SHOW_COMMAND_LINE" value="false" />
      <option name="EMULATE_TERMINAL" value="false" />
      <option name="MODULE_MODE" value="true" />
      <option name="REDIRECT_INPUT" value="false" />
      <option name="INPUT_FILE" value="" />
      <method v="2" />
    </configuration>
    <configuration name="mkdoxy-demo-vPy3.11" type="PythonConfigurationType" factoryName="Python">
      <module name="main-mkdoxy" />
      <option name="ENV_FILES" value="" />
      <option name="INTERPRETER_OPTIONS" value="" />
      <option name="PARENT_ENVS" value="true" />
      <envs>
        <env name="PYTHONUNBUFFERED" value="1" />
      </envs>
      <option name="SDK_HOME" value="" />
      <option name="WORKING_DIRECTORY" value="$PROJECT_DIR$/../../mkdoxy-demo" />
      <option name="IS_MODULE_SDK" value="true" />
      <option name="ADD_CONTENT_ROOTS" value="true" />
      <option name="ADD_SOURCE_ROOTS" value="true" />
      <EXTENSION ID="PythonCoverageRunConfigurationExtension" runner="coverage.py" />
      <option name="SCRIPT_NAME" value="mkdocs" />
      <option name="PARAMETERS" value="serve --dirtyreload" />
      <option name="SHOW_COMMAND_LINE" value="false" />
      <option name="EMULATE_TERMINAL" value="false" />
      <option name="MODULE_MODE" value="true" />
      <option name="REDIRECT_INPUT" value="false" />
      <option name="INPUT_FILE" value="" />
      <method v="2" />
    </configuration>
    <configuration name="Python tests for local.test_DoxyTageParser" type="tests" factoryName="Autodetect" temporary="true" nameIsGenerated="true">
      <module name="main-mkdoxy" />
      <option name="ENV_FILES" value="" />
      <option name="INTERPRETER_OPTIONS" value="" />
      <option name="PARENT_ENVS" value="true" />
      <option name="SDK_HOME" value="" />
      <option name="WORKING_DIRECTORY" value="$PROJECT_DIR$/tests" />
      <option name="IS_MODULE_SDK" value="true" />
      <option name="ADD_CONTENT_ROOTS" value="true" />
      <option name="ADD_SOURCE_ROOTS" value="true" />
      <EXTENSION ID="PythonCoverageRunConfigurationExtension" runner="coverage.py" />
      <option name="_new_additionalArguments" value="&quot;&quot;" />
      <option name="_new_target" value="&quot;local.test_DoxyTageParser&quot;" />
      <option name="_new_targetType" value="&quot;PYTHON&quot;" />
      <method v="2" />
    </configuration>
    <configuration name="Python tests for local.test_DoxyTageParser" type="tests" factoryName="Autodetect" temporary="true" nameIsGenerated="true">
      <module name="main-mkdoxy" />
      <option name="INTERPRETER_OPTIONS" value="" />
      <option name="PARENT_ENVS" value="true" />
      <option name="SDK_HOME" value="" />
      <option name="WORKING_DIRECTORY" value="$PROJECT_DIR$/tests" />
      <option name="IS_MODULE_SDK" value="true" />
      <option name="ADD_CONTENT_ROOTS" value="true" />
      <option name="ADD_SOURCE_ROOTS" value="true" />
      <EXTENSION ID="PythonCoverageRunConfigurationExtension" runner="coverage.py" />
      <option name="_new_additionalArguments" value="&quot;&quot;" />
      <option name="_new_target" value="&quot;local.test_DoxyTageParser&quot;" />
      <option name="_new_targetType" value="&quot;PYTHON&quot;" />
      <method v="2" />
    </configuration>
    <configuration name="Python tests for local.test_DoxyTageParser" type="tests" factoryName="Autodetect" temporary="true" nameIsGenerated="true">
      <module name="main-mkdoxy" />
      <option name="INTERPRETER_OPTIONS" value="" />
      <option name="PARENT_ENVS" value="true" />
      <option name="SDK_HOME" value="" />
      <option name="WORKING_DIRECTORY" value="$PROJECT_DIR$/tests" />
      <option name="IS_MODULE_SDK" value="true" />
      <option name="ADD_CONTENT_ROOTS" value="true" />
      <option name="ADD_SOURCE_ROOTS" value="true" />
      <EXTENSION ID="PythonCoverageRunConfigurationExtension" runner="coverage.py" />
      <option name="_new_additionalArguments" value="&quot;&quot;" />
      <option name="_new_target" value="&quot;local.test_DoxyTageParser&quot;" />
      <option name="_new_targetType" value="&quot;PYTHON&quot;" />
      <method v="2" />
    </configuration>
    <configuration name="Python tests for local.test_generatorSnippets.TestGeneratorCommand" type="tests" factoryName="Autodetect" temporary="true" nameIsGenerated="true">
      <module name="main-mkdoxy" />
      <option name="ENV_FILES" value="" />
      <option name="INTERPRETER_OPTIONS" value="" />
      <option name="PARENT_ENVS" value="true" />
      <option name="SDK_HOME" value="" />
      <option name="WORKING_DIRECTORY" value="$PROJECT_DIR$/tests" />
      <option name="IS_MODULE_SDK" value="true" />
      <option name="ADD_CONTENT_ROOTS" value="true" />
      <option name="ADD_SOURCE_ROOTS" value="true" />
      <EXTENSION ID="PythonCoverageRunConfigurationExtension" runner="coverage.py" />
      <option name="_new_additionalArguments" value="&quot;&quot;" />
      <option name="_new_target" value="&quot;local.test_generatorSnippets.TestGeneratorCommand&quot;" />
      <option name="_new_targetType" value="&quot;PYTHON&quot;" />
      <method v="2" />
    </configuration>
    <configuration name="Python tests for test_DoxyTageParser.Test.test_parse_empty_tag" type="tests" factoryName="Autodetect" temporary="true" nameIsGenerated="true">
      <module name="main-mkdoxy" />
      <option name="ENV_FILES" value="" />
      <option name="INTERPRETER_OPTIONS" value="" />
      <option name="PARENT_ENVS" value="true" />
      <option name="SDK_HOME" value="" />
      <option name="WORKING_DIRECTORY" value="$PROJECT_DIR$/tests" />
      <option name="IS_MODULE_SDK" value="true" />
      <option name="ADD_CONTENT_ROOTS" value="true" />
      <option name="ADD_SOURCE_ROOTS" value="true" />
      <EXTENSION ID="PythonCoverageRunConfigurationExtension" runner="coverage.py" />
      <option name="_new_additionalArguments" value="&quot;&quot;" />
      <option name="_new_target" value="&quot;test_DoxyTageParser.Test.test_parse_empty_tag&quot;" />
      <option name="_new_targetType" value="&quot;PYTHON&quot;" />
      <method v="2" />
    </configuration>
    <configuration name="Python tests in /Users/kuba/Documents/git/kuba/mkdoxy/mkdoxy-base/mkdoxy-main/local/test_DoxyTageParser.py" type="tests" factoryName="Autodetect" temporary="true" nameIsGenerated="true">
      <module name="main-mkdoxy" />
      <option name="ENV_FILES" value="" />
      <option name="INTERPRETER_OPTIONS" value="" />
      <option name="PARENT_ENVS" value="true" />
      <option name="SDK_HOME" value="" />
      <option name="WORKING_DIRECTORY" value="$PROJECT_DIR$/tests" />
      <option name="IS_MODULE_SDK" value="true" />
      <option name="ADD_CONTENT_ROOTS" value="true" />
      <option name="ADD_SOURCE_ROOTS" value="true" />
      <EXTENSION ID="PythonCoverageRunConfigurationExtension" runner="coverage.py" />
      <option name="_new_additionalArguments" value="&quot;&quot;" />
      <option name="_new_target" value="&quot;$PROJECT_DIR$/local/test_DoxyTageParser.py&quot;" />
      <option name="_new_targetType" value="&quot;PATH&quot;" />
      <method v="2" />
    </configuration>
    <configuration name="pytest in /" type="tests" factoryName="py.test" nameIsGenerated="true">
      <module name="main-mkdoxy" />
      <option name="ENV_FILES" value="" />
      <option name="INTERPRETER_OPTIONS" value="" />
      <option name="PARENT_ENVS" value="true" />
      <option name="SDK_HOME" value="/opt/homebrew/bin/python3.11" />
      <option name="SDK_NAME" value="Python 3.11" />
      <option name="WORKING_DIRECTORY" value="$PROJECT_DIR$/" />
      <option name="IS_MODULE_SDK" value="false" />
      <option name="ADD_CONTENT_ROOTS" value="true" />
      <option name="ADD_SOURCE_ROOTS" value="true" />
      <EXTENSION ID="PythonCoverageRunConfigurationExtension" runner="coverage.py" />
      <option name="_new_keywords" value="&quot;&quot;" />
      <option name="_new_parameters" value="&quot;&quot;" />
      <option name="_new_additionalArguments" value="&quot;&quot;" />
      <option name="_new_target" value="&quot;&quot;" />
      <option name="_new_targetType" value="&quot;PATH&quot;" />
      <method v="2" />
    </configuration>
    <list>
      <item itemvalue="Makefile Target.install" />
      <item itemvalue="Makefile Target.reviewCode" />
      <item itemvalue="Python.mkdocs-serve-vPy3.11" />
      <item itemvalue="Python.mkdocs-build-vPy3.11" />
      <item itemvalue="Python.mkdoxy-demo-vPy3.11" />
<<<<<<< HEAD
      <item itemvalue="Python tests.Python tests in /Users/kuba/Documents/git/kuba/mkdoxy/mkdoxy-base/mkdoxy-main/local/test_DoxyTageParser.py" />
      <item itemvalue="Python tests.Python tests for local.test_DoxyTageParser" />
      <item itemvalue="Python tests.Python tests for local.test_generatorSnippets.TestGeneratorCommand" />
      <item itemvalue="Python tests.Python tests for test_DoxyTageParser.Test.test_parse_empty_tag" />
=======
      <item itemvalue="Python tests.pytest in /" />
      <item itemvalue="Python tests.Python tests in /Users/kuba/Documents/git/kuba/mkdoxy/mkdoxy-base/mkdoxy-main/local/test_DoxyTageParser.py" />
      <item itemvalue="Python tests.Python tests for test_DoxyTageParser.Test.test_parse_empty_tag" />
      <item itemvalue="Python tests.Python tests for local.test_DoxyTageParser" />
      <item itemvalue="Python tests.Python tests for local.test_generatorSnippets.TestGeneratorCommand" />
>>>>>>> 62afbe4b
    </list>
    <recent_temporary>
      <list>
        <item itemvalue="Python tests.Python tests in /Users/kuba/Documents/git/kuba/mkdoxy/mkdoxy-base/mkdoxy-main/local/test_DoxyTageParser.py" />
        <item itemvalue="Python tests.Python tests for test_DoxyTageParser.Test.test_parse_empty_tag" />
        <item itemvalue="Python tests.Python tests for local.test_generatorSnippets.TestGeneratorCommand" />
<<<<<<< HEAD
=======
        <item itemvalue="Python tests.Python tests in /Users/kuba/Documents/git/kuba/mkdoxy/mkdoxy-base/mkdoxy-main/local/test_DoxyTageParser.py" />
        <item itemvalue="Python tests.Python tests for local.test_DoxyTageParser" />
>>>>>>> 62afbe4b
        <item itemvalue="Python tests.Python tests for local.test_DoxyTageParser" />
        <item itemvalue="Makefile Target.reviewCode" />
      </list>
    </recent_temporary>
  </component>
  <component name="SharedIndexes">
    <attachedChunks>
      <set>
<<<<<<< HEAD
        <option value="bundled-python-sdk-50da183f06c8-2887949eec09-com.jetbrains.pycharm.pro.sharedIndexes.bundled-PY-233.13135.95" />
=======
        <option value="bundled-python-sdk-5a2391486177-2887949eec09-com.jetbrains.pycharm.pro.sharedIndexes.bundled-PY-233.13763.11" />
>>>>>>> 62afbe4b
      </set>
    </attachedChunks>
  </component>
  <component name="SpellCheckerSettings" RuntimeDictionaries="0" Folders="0" CustomDictionaries="0" DefaultDictionary="application-level" UseSingleDictionary="true" transferred="true" />
  <component name="TaskManager">
    <task active="true" id="Default" summary="Default task">
      <changelist id="5a348fe7-ee21-4e06-b8fc-ced5d548a610" name="Changes" comment="" />
      <created>1636831708250</created>
      <option name="number" value="Default" />
      <option name="presentableId" value="Default" />
      <updated>1636831708250</updated>
      <workItem from="1636831718804" duration="2308000" />
      <workItem from="1636834092012" duration="698000" />
      <workItem from="1676220120127" duration="1916000" />
      <workItem from="1679397312754" duration="14033000" />
      <workItem from="1679477334958" duration="1480000" />
      <workItem from="1680339123883" duration="8172000" />
      <workItem from="1680876763462" duration="12840000" />
      <workItem from="1681278348567" duration="5374000" />
      <workItem from="1681594377508" duration="5815000" />
      <workItem from="1681600219558" duration="14336000" />
      <workItem from="1681660170851" duration="3184000" />
      <workItem from="1683123597097" duration="27615000" />
      <workItem from="1684498781201" duration="1307000" />
      <workItem from="1685133425751" duration="16647000" />
      <workItem from="1686055904930" duration="19015000" />
      <workItem from="1686734085258" duration="1070000" />
      <workItem from="1686735192179" duration="12599000" />
      <workItem from="1688121587560" duration="2795000" />
      <workItem from="1689697868617" duration="13000" />
      <workItem from="1689777262215" duration="704000" />
      <workItem from="1689947020589" duration="1060000" />
<<<<<<< HEAD
      <workItem from="1698879755273" duration="1365000" />
      <workItem from="1699658775184" duration="2909000" />
      <workItem from="1703668827399" duration="72000" />
      <workItem from="1703668910491" duration="944000" />
      <workItem from="1703669989016" duration="14307000" />
=======
      <workItem from="1712098386110" duration="1897000" />
>>>>>>> 62afbe4b
    </task>
    <task id="LOCAL-00001" summary="Optimise code by sourcery.ai">
      <created>1674630349699</created>
      <option name="number" value="00001" />
      <option name="presentableId" value="LOCAL-00001" />
      <option name="project" value="LOCAL" />
      <updated>1674630349699</updated>
    </task>
    <task id="LOCAL-00002" summary="Update version">
      <created>1674631616905</created>
      <option name="number" value="00002" />
      <option name="presentableId" value="LOCAL-00002" />
      <option name="project" value="LOCAL" />
      <updated>1674631616905</updated>
    </task>
    <task id="LOCAL-00003" summary="Build and deploy docs to GitHub Pages">
      <created>1679404123954</created>
      <option name="number" value="00003" />
      <option name="presentableId" value="LOCAL-00003" />
      <option name="project" value="LOCAL" />
      <updated>1679404123954</updated>
    </task>
    <task id="LOCAL-00004" summary="Add CNAME">
      <created>1679405696796</created>
      <option name="number" value="00004" />
      <option name="presentableId" value="LOCAL-00004" />
      <option name="project" value="LOCAL" />
      <updated>1679405696796</updated>
    </task>
    <task id="LOCAL-00005" summary="Fix url">
      <created>1679406849683</created>
      <option name="number" value="00005" />
      <option name="presentableId" value="LOCAL-00005" />
      <option name="project" value="LOCAL" />
      <updated>1679406849683</updated>
    </task>
    <task id="LOCAL-00006" summary="Fix use_directory_urls problem, close #30">
      <created>1679412445947</created>
      <option name="number" value="00006" />
      <option name="presentableId" value="LOCAL-00006" />
      <option name="project" value="LOCAL" />
      <updated>1679412445947</updated>
    </task>
    <task id="LOCAL-00007" summary="Upgrade version, doc">
      <created>1679412916914</created>
      <option name="number" value="00007" />
      <option name="presentableId" value="LOCAL-00007" />
      <option name="project" value="LOCAL" />
      <updated>1679412916914</updated>
    </task>
    <task id="LOCAL-00008" summary="Upgrade version, doc">
      <created>1679412944638</created>
      <option name="number" value="00008" />
      <option name="presentableId" value="LOCAL-00008" />
      <option name="project" value="LOCAL" />
      <updated>1679412944638</updated>
    </task>
    <task id="LOCAL-00009" summary="Add more info about issues, close #27">
      <created>1679475560538</created>
      <option name="number" value="00009" />
      <option name="presentableId" value="LOCAL-00009" />
      <option name="project" value="LOCAL" />
      <updated>1679475560538</updated>
    </task>
    <task id="LOCAL-00010" summary="Add support for template overwrite instead of changing template directory">
      <created>1680348700460</created>
      <option name="number" value="00010" />
      <option name="presentableId" value="LOCAL-00010" />
      <option name="project" value="LOCAL" />
      <updated>1680348700460</updated>
    </task>
    <task id="LOCAL-00011" summary="Fix PR url">
      <created>1680349313071</created>
      <option name="number" value="00011" />
      <option name="presentableId" value="LOCAL-00011" />
      <option name="project" value="LOCAL" />
      <updated>1680349313071</updated>
    </task>
    <task id="LOCAL-00012" summary="Fix changes list">
      <created>1680349715098</created>
      <option name="number" value="00012" />
      <option name="presentableId" value="LOCAL-00012" />
      <option name="project" value="LOCAL" />
      <updated>1680349715098</updated>
    </task>
    <task id="LOCAL-00013" summary="Improve templates (lists), build process">
      <created>1681656417972</created>
      <option name="number" value="00013" />
      <option name="presentableId" value="LOCAL-00013" />
      <option name="project" value="LOCAL" />
      <updated>1681656417972</updated>
    </task>
    <task id="LOCAL-00014" summary="Remove strict option">
      <created>1681656572465</created>
      <option name="number" value="00014" />
      <option name="presentableId" value="LOCAL-00014" />
      <option name="project" value="LOCAL" />
      <updated>1681656572465</updated>
    </task>
    <task id="LOCAL-00015" summary="Optimize imports, fix old files">
      <created>1681657852137</created>
      <option name="number" value="00015" />
      <option name="presentableId" value="LOCAL-00015" />
      <option name="project" value="LOCAL" />
      <updated>1681657852137</updated>
    </task>
    <task id="LOCAL-00016" summary="Add parameter to enable emojis">
      <created>1681663034138</created>
      <option name="number" value="00016" />
      <option name="presentableId" value="LOCAL-00016" />
      <option name="project" value="LOCAL" />
      <updated>1681663034138</updated>
    </task>
    <task id="LOCAL-00017" summary="Add support for indent in snippets, add documentation (snippets)">
      <created>1683158225350</created>
      <option name="number" value="00017" />
      <option name="presentableId" value="LOCAL-00017" />
      <option name="project" value="LOCAL" />
      <updated>1683158225350</updated>
    </task>
    <task id="LOCAL-00018" summary="Fix using sourcery">
      <created>1683158771920</created>
      <option name="number" value="00018" />
      <option name="presentableId" value="LOCAL-00018" />
      <option name="project" value="LOCAL" />
      <updated>1683158771920</updated>
    </task>
    <task id="LOCAL-00019" summary="Fix using sourcery">
      <created>1683158793244</created>
      <option name="number" value="00019" />
      <option name="presentableId" value="LOCAL-00019" />
      <option name="project" value="LOCAL" />
      <updated>1683158793244</updated>
    </task>
    <task id="LOCAL-00020" summary="Add documentation structure">
      <created>1683242202337</created>
      <option name="number" value="00020" />
      <option name="presentableId" value="LOCAL-00020" />
      <option name="project" value="LOCAL" />
      <updated>1683242202337</updated>
    </task>
    <task id="LOCAL-00021" summary="Refactored by Sourcery">
      <created>1686746284046</created>
      <option name="number" value="00021" />
      <option name="presentableId" value="LOCAL-00021" />
      <option name="project" value="LOCAL" />
      <updated>1686746284046</updated>
    </task>
    <task id="LOCAL-00022" summary="Fix typing Dict">
      <created>1686746715966</created>
      <option name="number" value="00022" />
      <option name="presentableId" value="LOCAL-00022" />
      <option name="project" value="LOCAL" />
      <updated>1686746715966</updated>
    </task>
    <task id="LOCAL-00023" summary="Change min Python version to 3.9">
      <created>1686746897657</created>
      <option name="number" value="00023" />
      <option name="presentableId" value="LOCAL-00023" />
      <option name="project" value="LOCAL" />
      <updated>1686746897657</updated>
    </task>
    <task id="LOCAL-00024" summary="Upgrade version">
      <created>1689593119646</created>
      <option name="number" value="00024" />
      <option name="presentableId" value="LOCAL-00024" />
      <option name="project" value="LOCAL" />
      <updated>1689593119646</updated>
    </task>
    <task id="LOCAL-00025" summary="Upgrade version">
      <created>1689777297262</created>
      <option name="number" value="00025" />
      <option name="presentableId" value="LOCAL-00025" />
      <option name="project" value="LOCAL" />
      <updated>1689777297262</updated>
    </task>
    <option name="localTasksCounter" value="26" />
    <servers />
  </component>
  <component name="TypeScriptGeneratedFilesManager">
    <option name="version" value="3" />
  </component>
  <component name="Vcs.Log.Tabs.Properties">
    <option name="TAB_STATES">
      <map>
        <entry key="MAIN">
          <value>
            <State />
          </value>
        </entry>
      </map>
    </option>
  </component>
  <component name="VcsManagerConfiguration">
    <MESSAGE value="Optimise code by sourcery.ai" />
    <MESSAGE value="Update version" />
    <MESSAGE value="Build and deploy docs to GitHub Pages" />
    <MESSAGE value="Add CNAME" />
    <MESSAGE value="Fix url" />
    <MESSAGE value="Fix use_directory_urls problem, close #30" />
    <MESSAGE value="Upgrade version, doc" />
    <MESSAGE value="Add more info about issues, close #27" />
    <MESSAGE value="Add support for template overwrite instead of changing template directory" />
    <MESSAGE value="Fix PR url" />
    <MESSAGE value="Fix changes list" />
    <MESSAGE value="Improve templates (lists), build process" />
    <MESSAGE value="Remove strict option" />
    <MESSAGE value="Optimize imports, fix old files" />
    <MESSAGE value="Add parameter to enable emojis" />
    <MESSAGE value="Add support for indent in snippets, add documentation (snippets)" />
    <MESSAGE value="Fix using sourcery" />
    <MESSAGE value="Add documentation structure" />
    <MESSAGE value="Refactored by Sourcery" />
    <MESSAGE value="Fix typing Dict" />
    <MESSAGE value="Change min Python version to 3.9" />
    <MESSAGE value="Upgrade version" />
    <option name="LAST_COMMIT_MESSAGE" value="Upgrade version" />
  </component>
  <component name="XDebuggerManager">
    <breakpoint-manager>
      <breakpoints>
        <line-breakpoint suspend="THREAD" type="python-line">
          <url>file://$PROJECT_DIR$/mkdoxy/node.py</url>
          <line>227</line>
          <option name="timeStamp" value="27" />
        </line-breakpoint>
        <line-breakpoint enabled="true" suspend="THREAD" type="python-line">
          <url>file://$PROJECT_DIR$/mkdoxy/node.py</url>
          <line>230</line>
          <option name="timeStamp" value="34" />
        </line-breakpoint>
        <line-breakpoint enabled="true" suspend="THREAD" type="python-line">
          <url>file://$PROJECT_DIR$/tests-old/snippetsTest-examples.py</url>
          <line>49</line>
          <option name="timeStamp" value="44" />
        </line-breakpoint>
        <line-breakpoint enabled="true" suspend="THREAD" type="python-line">
          <url>file://$PROJECT_DIR$/mkdoxy/node.py</url>
          <line>869</line>
          <option name="timeStamp" value="76" />
        </line-breakpoint>
        <line-breakpoint enabled="true" suspend="THREAD" type="python-line">
          <url>file://$PROJECT_DIR$/mkdoxy/DoxyTagParser.py</url>
          <line>41</line>
          <option name="timeStamp" value="83" />
        </line-breakpoint>
        <line-breakpoint enabled="true" suspend="THREAD" type="python-line">
          <url>file://$PROJECT_DIR$/mkdoxy/DoxyTagParser.py</url>
          <line>21</line>
          <option name="timeStamp" value="84" />
        </line-breakpoint>
        <line-breakpoint enabled="true" suspend="THREAD" type="python-line">
          <url>file://$PROJECT_DIR$/mkdoxy/DoxyTagParser.py</url>
          <line>34</line>
          <option name="timeStamp" value="85" />
        </line-breakpoint>
        <line-breakpoint enabled="true" suspend="THREAD" type="python-line">
          <url>file://$PROJECT_DIR$/local/test_generatorSnippets.py</url>
          <line>22</line>
          <option name="timeStamp" value="90" />
        </line-breakpoint>
        <line-breakpoint enabled="true" suspend="THREAD" type="python-line">
<<<<<<< HEAD
          <url>file://$PROJECT_DIR$/mkdoxy/generatorAuto.py</url>
          <line>266</line>
          <option name="timeStamp" value="107" />
        </line-breakpoint>
        <line-breakpoint enabled="true" suspend="THREAD" type="python-line">
          <url>file://$PROJECT_DIR$/mkdoxy/generatorAuto.py</url>
          <line>265</line>
          <option name="timeStamp" value="110" />
=======
          <url>file://$PROJECT_DIR$/mkdoxy/doxyrun.py</url>
          <line>94</line>
          <option name="timeStamp" value="101" />
        </line-breakpoint>
        <line-breakpoint enabled="true" suspend="THREAD" type="python-line">
          <url>file://$PROJECT_DIR$/mkdoxy/doxyrun.py</url>
          <line>111</line>
          <option name="timeStamp" value="102" />
        </line-breakpoint>
        <line-breakpoint enabled="true" suspend="THREAD" type="python-line">
          <url>file://$PROJECT_DIR$/tests/test_doxyrun.py</url>
          <line>14</line>
          <option name="timeStamp" value="103" />
>>>>>>> 62afbe4b
        </line-breakpoint>
        <line-breakpoint enabled="true" type="jinja2-line">
          <url>file://$PROJECT_DIR$/mkdoxy/templates/relatedPages.jinja2</url>
          <line>5</line>
          <option name="timeStamp" value="19" />
        </line-breakpoint>
      </breakpoints>
    </breakpoint-manager>
    <watches-manager>
      <configuration name="PythonConfigurationType">
        <watch expression="node.has_directory_dependency" />
      </configuration>
    </watches-manager>
  </component>
  <component name="com.intellij.coverage.CoverageDataManagerImpl">
    <SUITE FILE_PATH="coverage/mkdoxy_main$snippetsTest_examples.coverage" NAME="snippetsTest-examples Coverage Results" MODIFIED="1683122953058" SOURCE_PROVIDER="com.intellij.coverage.DefaultCoverageFileProvider" RUNNER="coverage.py" COVERAGE_BY_TEST_ENABLED="true" COVERAGE_TRACING_ENABLED="false" WORKING_DIRECTORY="$PROJECT_DIR$/tests-old" />
    <SUITE FILE_PATH="coverage/mkdoxy_new_templates$mkdocs_serve_vPy3_11.coverage" NAME="mkdocs-serve-vPy3.11 Coverage Results" MODIFIED="1688123597182" SOURCE_PROVIDER="com.intellij.coverage.DefaultCoverageFileProvider" RUNNER="coverage.py" COVERAGE_BY_TEST_ENABLED="true" COVERAGE_TRACING_ENABLED="false" WORKING_DIRECTORY="$PROJECT_DIR$/" />
    <SUITE FILE_PATH="coverage/main_mkdoxy$mkdoxy_demo_vPy3_11.coverage" NAME="mkdoxy-demo-vPy3.11 Coverage Results" MODIFIED="1680895787944" SOURCE_PROVIDER="com.intellij.coverage.DefaultCoverageFileProvider" RUNNER="coverage.py" COVERAGE_BY_TEST_ENABLED="true" COVERAGE_TRACING_ENABLED="false" WORKING_DIRECTORY="$PROJECT_DIR$/../mkdoxy-demo" />
    <SUITE FILE_PATH="coverage/main_mkdoxy$snippetsTest_examples.coverage" NAME="snippetsTest-examples Coverage Results" MODIFIED="1681283640299" SOURCE_PROVIDER="com.intellij.coverage.DefaultCoverageFileProvider" RUNNER="coverage.py" COVERAGE_BY_TEST_ENABLED="true" COVERAGE_TRACING_ENABLED="false" WORKING_DIRECTORY="$PROJECT_DIR$/tests-old" />
<<<<<<< HEAD
=======
    <SUITE FILE_PATH="coverage/mkdoxy_main$mkdoxy_cer_vPy3_11.coverage" NAME="mkdoxy-cer-vPy3.11 Coverage Results" MODIFIED="1712087157586" SOURCE_PROVIDER="com.intellij.coverage.DefaultCoverageFileProvider" RUNNER="coverage.py" COVERAGE_BY_TEST_ENABLED="true" COVERAGE_TRACING_ENABLED="false" WORKING_DIRECTORY="$PROJECT_DIR$/../../../../_other/py/queryosity" />
>>>>>>> 62afbe4b
    <SUITE FILE_PATH="coverage/mkdoxy_new_templates$mkdoxy_demo_vPy3_11.coverage" NAME="mkdoxy-demo-vPy3.11 Coverage Results" MODIFIED="1688123563232" SOURCE_PROVIDER="com.intellij.coverage.DefaultCoverageFileProvider" RUNNER="coverage.py" COVERAGE_BY_TEST_ENABLED="true" COVERAGE_TRACING_ENABLED="false" WORKING_DIRECTORY="$PROJECT_DIR$/../../mkdoxy-demo" />
    <SUITE FILE_PATH="coverage/main_mkdoxy$mkdocs_serve_vPy3_11.coverage" NAME="mkdocs-serve-vPy3.11 Coverage Results" MODIFIED="1680351126249" SOURCE_PROVIDER="com.intellij.coverage.DefaultCoverageFileProvider" RUNNER="coverage.py" COVERAGE_BY_TEST_ENABLED="true" COVERAGE_TRACING_ENABLED="false" WORKING_DIRECTORY="$PROJECT_DIR$/" />
    <SUITE FILE_PATH="coverage/mkdoxy_new_templates$.coverage" NAME=" Coverage Results" MODIFIED="1685351058154" SOURCE_PROVIDER="com.intellij.coverage.DefaultCoverageFileProvider" RUNNER="coverage.py" COVERAGE_BY_TEST_ENABLED="true" COVERAGE_TRACING_ENABLED="false" WORKING_DIRECTORY="$PROJECT_DIR$/tests" />
    <SUITE FILE_PATH="coverage/main_mkdoxy$mkdocs_serve_vPy3_9.coverage" NAME="mkdocs-serve-vPy3.9 Coverage Results" MODIFIED="1636834436573" SOURCE_PROVIDER="com.intellij.coverage.DefaultCoverageFileProvider" RUNNER="coverage.py" COVERAGE_BY_TEST_ENABLED="true" COVERAGE_TRACING_ENABLED="false" WORKING_DIRECTORY="$PROJECT_DIR$/tests/files" />
    <SUITE FILE_PATH="coverage/main_mkdoxy$mkdocs_serve_py3_9.coverage" NAME="mkdocs-serve-py3.9 Coverage Results" MODIFIED="1636834417383" SOURCE_PROVIDER="com.intellij.coverage.DefaultCoverageFileProvider" RUNNER="coverage.py" COVERAGE_BY_TEST_ENABLED="true" COVERAGE_TRACING_ENABLED="false" WORKING_DIRECTORY="$PROJECT_DIR$/tests/files" />
<<<<<<< HEAD
    <SUITE FILE_PATH="coverage/mkdoxy_main$mkdocs_build_vPy3_11.coverage" NAME="mkdocs-build-vPy3.11 Coverage Results" MODIFIED="1703686395427" SOURCE_PROVIDER="com.intellij.coverage.DefaultCoverageFileProvider" RUNNER="coverage.py" COVERAGE_BY_TEST_ENABLED="true" COVERAGE_TRACING_ENABLED="false" WORKING_DIRECTORY="$PROJECT_DIR$/" />
    <SUITE FILE_PATH="coverage/mkdoxy_main$mkdoxy_demo_vPy3_11.coverage" NAME="mkdoxy-demo-vPy3.11 Coverage Results" MODIFIED="1703687071320" SOURCE_PROVIDER="com.intellij.coverage.DefaultCoverageFileProvider" RUNNER="coverage.py" COVERAGE_BY_TEST_ENABLED="true" COVERAGE_TRACING_ENABLED="false" WORKING_DIRECTORY="$PROJECT_DIR$/../../mkdoxy-demo" />
    <SUITE FILE_PATH="coverage/mkdoxy_main$mkdocs_serve_vPy3_11.coverage" NAME="mkdocs-serve-vPy3.11 Coverage Results" MODIFIED="1703688258003" SOURCE_PROVIDER="com.intellij.coverage.DefaultCoverageFileProvider" RUNNER="coverage.py" COVERAGE_BY_TEST_ENABLED="true" COVERAGE_TRACING_ENABLED="false" WORKING_DIRECTORY="$PROJECT_DIR$/" />
=======
    <SUITE FILE_PATH="coverage/mkdoxy_main$mkdoxy_demo_vPy3_11.coverage" NAME="mkdoxy-demo-vPy3.11 Coverage Results" MODIFIED="1712095688009" SOURCE_PROVIDER="com.intellij.coverage.DefaultCoverageFileProvider" RUNNER="coverage.py" COVERAGE_BY_TEST_ENABLED="true" COVERAGE_TRACING_ENABLED="false" WORKING_DIRECTORY="$PROJECT_DIR$/../../mkdoxy-demo" />
    <SUITE FILE_PATH="coverage/mkdoxy_main$pytest_in__.coverage" NAME="pytest in / Coverage Results" MODIFIED="1712098709702" SOURCE_PROVIDER="com.intellij.coverage.DefaultCoverageFileProvider" RUNNER="coverage.py" COVERAGE_BY_TEST_ENABLED="true" COVERAGE_TRACING_ENABLED="false" WORKING_DIRECTORY="$PROJECT_DIR$/" />
    <SUITE FILE_PATH="coverage/mkdoxy_main$mkdocs_serve_vPy3_11.coverage" NAME="mkdocs-serve-vPy3.11 Coverage Results" MODIFIED="1712099288194" SOURCE_PROVIDER="com.intellij.coverage.DefaultCoverageFileProvider" RUNNER="coverage.py" COVERAGE_BY_TEST_ENABLED="true" COVERAGE_TRACING_ENABLED="false" WORKING_DIRECTORY="$PROJECT_DIR$/" />
>>>>>>> 62afbe4b
  </component>
</project><|MERGE_RESOLUTION|>--- conflicted
+++ resolved
@@ -6,12 +6,8 @@
   <component name="ChangeListManager">
     <list default="true" id="5a348fe7-ee21-4e06-b8fc-ced5d548a610" name="Changes" comment="Upgrade version">
       <change beforePath="$PROJECT_DIR$/.idea/workspace.xml" beforeDir="false" afterPath="$PROJECT_DIR$/.idea/workspace.xml" afterDir="false" />
-<<<<<<< HEAD
-      <change beforePath="$PROJECT_DIR$/mkdocs.yml" beforeDir="false" afterPath="$PROJECT_DIR$/mkdocs.yml" afterDir="false" />
-=======
       <change beforePath="$PROJECT_DIR$/mkdoxy/doxyrun.py" beforeDir="false" afterPath="$PROJECT_DIR$/mkdoxy/doxyrun.py" afterDir="false" />
       <change beforePath="$PROJECT_DIR$/tests/test_doxyrun.py" beforeDir="false" afterPath="$PROJECT_DIR$/tests/test_doxyrun.py" afterDir="false" />
->>>>>>> 62afbe4b
     </list>
     <option name="SHOW_DIALOG" value="false" />
     <option name="HIGHLIGHT_CONFLICTS" value="true" />
@@ -51,11 +47,7 @@
     <option name="stateVersion" value="1" />
   </component>
   <component name="ProjectColorInfo">{
-<<<<<<< HEAD
   &quot;associatedIndex&quot;: 2
-=======
-  &quot;associatedIndex&quot;: 3
->>>>>>> 62afbe4b
 }</component>
   <component name="ProjectId" id="20sSF9RtRyYPthPvI9bA0t9QgTh" />
   <component name="ProjectLevelVcsManager" settingsEditedManually="true" />
@@ -64,7 +56,6 @@
     <option name="hideEmptyMiddlePackages" value="true" />
     <option name="showLibraryContents" value="true" />
   </component>
-<<<<<<< HEAD
   <component name="PropertiesComponent"><![CDATA[{
   "keyToString": {
     "Python.mkdocs-build-vPy3.11.executor": "Run",
@@ -83,26 +74,6 @@
     "nodejs_package_manager_path": "npm",
     "settings.editor.selected.configurable": "reference.settings.ide.settings.new.ui",
     "vue.rearranger.settings.migration": "true"
-=======
-  <component name="PropertiesComponent">{
-  &quot;keyToString&quot;: {
-    &quot;Python tests.pytest in /.executor&quot;: &quot;Run&quot;,
-    &quot;Python.mkdocs-serve-vPy3.11.executor&quot;: &quot;Run&quot;,
-    &quot;Python.mkdoxy-demo-vPy3.11.executor&quot;: &quot;Debug&quot;,
-    &quot;RunOnceActivity.OpenProjectViewOnStart&quot;: &quot;true&quot;,
-    &quot;RunOnceActivity.ShowReadmeOnStart&quot;: &quot;true&quot;,
-    &quot;SHARE_PROJECT_CONFIGURATION_FILES&quot;: &quot;true&quot;,
-    &quot;WebServerToolWindowFactoryState&quot;: &quot;false&quot;,
-    &quot;git-widget-placeholder&quot;: &quot;doxygen-config-file&quot;,
-    &quot;last_opened_file_path&quot;: &quot;/Users/kuba/Documents/git/kuba/mkdoxy/mkdoxy-base/mkdoxy-main/tests/data&quot;,
-    &quot;node.js.detected.package.eslint&quot;: &quot;true&quot;,
-    &quot;node.js.detected.package.tslint&quot;: &quot;true&quot;,
-    &quot;node.js.selected.package.eslint&quot;: &quot;(autodetect)&quot;,
-    &quot;node.js.selected.package.tslint&quot;: &quot;(autodetect)&quot;,
-    &quot;nodejs_package_manager_path&quot;: &quot;npm&quot;,
-    &quot;settings.editor.selected.configurable&quot;: &quot;reference.settings.ide.settings.new.ui&quot;,
-    &quot;vue.rearranger.settings.migration&quot;: &quot;true&quot;
->>>>>>> 62afbe4b
   }
 }]]></component>
   <component name="RecentsManager">
@@ -321,29 +292,16 @@
       <item itemvalue="Python.mkdocs-serve-vPy3.11" />
       <item itemvalue="Python.mkdocs-build-vPy3.11" />
       <item itemvalue="Python.mkdoxy-demo-vPy3.11" />
-<<<<<<< HEAD
       <item itemvalue="Python tests.Python tests in /Users/kuba/Documents/git/kuba/mkdoxy/mkdoxy-base/mkdoxy-main/local/test_DoxyTageParser.py" />
       <item itemvalue="Python tests.Python tests for local.test_DoxyTageParser" />
       <item itemvalue="Python tests.Python tests for local.test_generatorSnippets.TestGeneratorCommand" />
       <item itemvalue="Python tests.Python tests for test_DoxyTageParser.Test.test_parse_empty_tag" />
-=======
-      <item itemvalue="Python tests.pytest in /" />
-      <item itemvalue="Python tests.Python tests in /Users/kuba/Documents/git/kuba/mkdoxy/mkdoxy-base/mkdoxy-main/local/test_DoxyTageParser.py" />
-      <item itemvalue="Python tests.Python tests for test_DoxyTageParser.Test.test_parse_empty_tag" />
-      <item itemvalue="Python tests.Python tests for local.test_DoxyTageParser" />
-      <item itemvalue="Python tests.Python tests for local.test_generatorSnippets.TestGeneratorCommand" />
->>>>>>> 62afbe4b
     </list>
     <recent_temporary>
       <list>
         <item itemvalue="Python tests.Python tests in /Users/kuba/Documents/git/kuba/mkdoxy/mkdoxy-base/mkdoxy-main/local/test_DoxyTageParser.py" />
         <item itemvalue="Python tests.Python tests for test_DoxyTageParser.Test.test_parse_empty_tag" />
         <item itemvalue="Python tests.Python tests for local.test_generatorSnippets.TestGeneratorCommand" />
-<<<<<<< HEAD
-=======
-        <item itemvalue="Python tests.Python tests in /Users/kuba/Documents/git/kuba/mkdoxy/mkdoxy-base/mkdoxy-main/local/test_DoxyTageParser.py" />
-        <item itemvalue="Python tests.Python tests for local.test_DoxyTageParser" />
->>>>>>> 62afbe4b
         <item itemvalue="Python tests.Python tests for local.test_DoxyTageParser" />
         <item itemvalue="Makefile Target.reviewCode" />
       </list>
@@ -352,11 +310,7 @@
   <component name="SharedIndexes">
     <attachedChunks>
       <set>
-<<<<<<< HEAD
         <option value="bundled-python-sdk-50da183f06c8-2887949eec09-com.jetbrains.pycharm.pro.sharedIndexes.bundled-PY-233.13135.95" />
-=======
-        <option value="bundled-python-sdk-5a2391486177-2887949eec09-com.jetbrains.pycharm.pro.sharedIndexes.bundled-PY-233.13763.11" />
->>>>>>> 62afbe4b
       </set>
     </attachedChunks>
   </component>
@@ -389,15 +343,11 @@
       <workItem from="1689697868617" duration="13000" />
       <workItem from="1689777262215" duration="704000" />
       <workItem from="1689947020589" duration="1060000" />
-<<<<<<< HEAD
       <workItem from="1698879755273" duration="1365000" />
       <workItem from="1699658775184" duration="2909000" />
       <workItem from="1703668827399" duration="72000" />
       <workItem from="1703668910491" duration="944000" />
       <workItem from="1703669989016" duration="14307000" />
-=======
-      <workItem from="1712098386110" duration="1897000" />
->>>>>>> 62afbe4b
     </task>
     <task id="LOCAL-00001" summary="Optimise code by sourcery.ai">
       <created>1674630349699</created>
@@ -660,7 +610,6 @@
           <option name="timeStamp" value="90" />
         </line-breakpoint>
         <line-breakpoint enabled="true" suspend="THREAD" type="python-line">
-<<<<<<< HEAD
           <url>file://$PROJECT_DIR$/mkdoxy/generatorAuto.py</url>
           <line>266</line>
           <option name="timeStamp" value="107" />
@@ -669,21 +618,6 @@
           <url>file://$PROJECT_DIR$/mkdoxy/generatorAuto.py</url>
           <line>265</line>
           <option name="timeStamp" value="110" />
-=======
-          <url>file://$PROJECT_DIR$/mkdoxy/doxyrun.py</url>
-          <line>94</line>
-          <option name="timeStamp" value="101" />
-        </line-breakpoint>
-        <line-breakpoint enabled="true" suspend="THREAD" type="python-line">
-          <url>file://$PROJECT_DIR$/mkdoxy/doxyrun.py</url>
-          <line>111</line>
-          <option name="timeStamp" value="102" />
-        </line-breakpoint>
-        <line-breakpoint enabled="true" suspend="THREAD" type="python-line">
-          <url>file://$PROJECT_DIR$/tests/test_doxyrun.py</url>
-          <line>14</line>
-          <option name="timeStamp" value="103" />
->>>>>>> 62afbe4b
         </line-breakpoint>
         <line-breakpoint enabled="true" type="jinja2-line">
           <url>file://$PROJECT_DIR$/mkdoxy/templates/relatedPages.jinja2</url>
@@ -703,23 +637,13 @@
     <SUITE FILE_PATH="coverage/mkdoxy_new_templates$mkdocs_serve_vPy3_11.coverage" NAME="mkdocs-serve-vPy3.11 Coverage Results" MODIFIED="1688123597182" SOURCE_PROVIDER="com.intellij.coverage.DefaultCoverageFileProvider" RUNNER="coverage.py" COVERAGE_BY_TEST_ENABLED="true" COVERAGE_TRACING_ENABLED="false" WORKING_DIRECTORY="$PROJECT_DIR$/" />
     <SUITE FILE_PATH="coverage/main_mkdoxy$mkdoxy_demo_vPy3_11.coverage" NAME="mkdoxy-demo-vPy3.11 Coverage Results" MODIFIED="1680895787944" SOURCE_PROVIDER="com.intellij.coverage.DefaultCoverageFileProvider" RUNNER="coverage.py" COVERAGE_BY_TEST_ENABLED="true" COVERAGE_TRACING_ENABLED="false" WORKING_DIRECTORY="$PROJECT_DIR$/../mkdoxy-demo" />
     <SUITE FILE_PATH="coverage/main_mkdoxy$snippetsTest_examples.coverage" NAME="snippetsTest-examples Coverage Results" MODIFIED="1681283640299" SOURCE_PROVIDER="com.intellij.coverage.DefaultCoverageFileProvider" RUNNER="coverage.py" COVERAGE_BY_TEST_ENABLED="true" COVERAGE_TRACING_ENABLED="false" WORKING_DIRECTORY="$PROJECT_DIR$/tests-old" />
-<<<<<<< HEAD
-=======
-    <SUITE FILE_PATH="coverage/mkdoxy_main$mkdoxy_cer_vPy3_11.coverage" NAME="mkdoxy-cer-vPy3.11 Coverage Results" MODIFIED="1712087157586" SOURCE_PROVIDER="com.intellij.coverage.DefaultCoverageFileProvider" RUNNER="coverage.py" COVERAGE_BY_TEST_ENABLED="true" COVERAGE_TRACING_ENABLED="false" WORKING_DIRECTORY="$PROJECT_DIR$/../../../../_other/py/queryosity" />
->>>>>>> 62afbe4b
     <SUITE FILE_PATH="coverage/mkdoxy_new_templates$mkdoxy_demo_vPy3_11.coverage" NAME="mkdoxy-demo-vPy3.11 Coverage Results" MODIFIED="1688123563232" SOURCE_PROVIDER="com.intellij.coverage.DefaultCoverageFileProvider" RUNNER="coverage.py" COVERAGE_BY_TEST_ENABLED="true" COVERAGE_TRACING_ENABLED="false" WORKING_DIRECTORY="$PROJECT_DIR$/../../mkdoxy-demo" />
     <SUITE FILE_PATH="coverage/main_mkdoxy$mkdocs_serve_vPy3_11.coverage" NAME="mkdocs-serve-vPy3.11 Coverage Results" MODIFIED="1680351126249" SOURCE_PROVIDER="com.intellij.coverage.DefaultCoverageFileProvider" RUNNER="coverage.py" COVERAGE_BY_TEST_ENABLED="true" COVERAGE_TRACING_ENABLED="false" WORKING_DIRECTORY="$PROJECT_DIR$/" />
     <SUITE FILE_PATH="coverage/mkdoxy_new_templates$.coverage" NAME=" Coverage Results" MODIFIED="1685351058154" SOURCE_PROVIDER="com.intellij.coverage.DefaultCoverageFileProvider" RUNNER="coverage.py" COVERAGE_BY_TEST_ENABLED="true" COVERAGE_TRACING_ENABLED="false" WORKING_DIRECTORY="$PROJECT_DIR$/tests" />
     <SUITE FILE_PATH="coverage/main_mkdoxy$mkdocs_serve_vPy3_9.coverage" NAME="mkdocs-serve-vPy3.9 Coverage Results" MODIFIED="1636834436573" SOURCE_PROVIDER="com.intellij.coverage.DefaultCoverageFileProvider" RUNNER="coverage.py" COVERAGE_BY_TEST_ENABLED="true" COVERAGE_TRACING_ENABLED="false" WORKING_DIRECTORY="$PROJECT_DIR$/tests/files" />
     <SUITE FILE_PATH="coverage/main_mkdoxy$mkdocs_serve_py3_9.coverage" NAME="mkdocs-serve-py3.9 Coverage Results" MODIFIED="1636834417383" SOURCE_PROVIDER="com.intellij.coverage.DefaultCoverageFileProvider" RUNNER="coverage.py" COVERAGE_BY_TEST_ENABLED="true" COVERAGE_TRACING_ENABLED="false" WORKING_DIRECTORY="$PROJECT_DIR$/tests/files" />
-<<<<<<< HEAD
     <SUITE FILE_PATH="coverage/mkdoxy_main$mkdocs_build_vPy3_11.coverage" NAME="mkdocs-build-vPy3.11 Coverage Results" MODIFIED="1703686395427" SOURCE_PROVIDER="com.intellij.coverage.DefaultCoverageFileProvider" RUNNER="coverage.py" COVERAGE_BY_TEST_ENABLED="true" COVERAGE_TRACING_ENABLED="false" WORKING_DIRECTORY="$PROJECT_DIR$/" />
     <SUITE FILE_PATH="coverage/mkdoxy_main$mkdoxy_demo_vPy3_11.coverage" NAME="mkdoxy-demo-vPy3.11 Coverage Results" MODIFIED="1703687071320" SOURCE_PROVIDER="com.intellij.coverage.DefaultCoverageFileProvider" RUNNER="coverage.py" COVERAGE_BY_TEST_ENABLED="true" COVERAGE_TRACING_ENABLED="false" WORKING_DIRECTORY="$PROJECT_DIR$/../../mkdoxy-demo" />
     <SUITE FILE_PATH="coverage/mkdoxy_main$mkdocs_serve_vPy3_11.coverage" NAME="mkdocs-serve-vPy3.11 Coverage Results" MODIFIED="1703688258003" SOURCE_PROVIDER="com.intellij.coverage.DefaultCoverageFileProvider" RUNNER="coverage.py" COVERAGE_BY_TEST_ENABLED="true" COVERAGE_TRACING_ENABLED="false" WORKING_DIRECTORY="$PROJECT_DIR$/" />
-=======
-    <SUITE FILE_PATH="coverage/mkdoxy_main$mkdoxy_demo_vPy3_11.coverage" NAME="mkdoxy-demo-vPy3.11 Coverage Results" MODIFIED="1712095688009" SOURCE_PROVIDER="com.intellij.coverage.DefaultCoverageFileProvider" RUNNER="coverage.py" COVERAGE_BY_TEST_ENABLED="true" COVERAGE_TRACING_ENABLED="false" WORKING_DIRECTORY="$PROJECT_DIR$/../../mkdoxy-demo" />
-    <SUITE FILE_PATH="coverage/mkdoxy_main$pytest_in__.coverage" NAME="pytest in / Coverage Results" MODIFIED="1712098709702" SOURCE_PROVIDER="com.intellij.coverage.DefaultCoverageFileProvider" RUNNER="coverage.py" COVERAGE_BY_TEST_ENABLED="true" COVERAGE_TRACING_ENABLED="false" WORKING_DIRECTORY="$PROJECT_DIR$/" />
-    <SUITE FILE_PATH="coverage/mkdoxy_main$mkdocs_serve_vPy3_11.coverage" NAME="mkdocs-serve-vPy3.11 Coverage Results" MODIFIED="1712099288194" SOURCE_PROVIDER="com.intellij.coverage.DefaultCoverageFileProvider" RUNNER="coverage.py" COVERAGE_BY_TEST_ENABLED="true" COVERAGE_TRACING_ENABLED="false" WORKING_DIRECTORY="$PROJECT_DIR$/" />
->>>>>>> 62afbe4b
   </component>
 </project>