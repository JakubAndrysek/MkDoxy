import hashlib
import logging
import tempfile
from pathlib import Path, PurePath
from subprocess import Popen, PIPE

log: logging.Logger = logging.getLogger("mkdocs")


class DoxygenRun:
<<<<<<< HEAD
	"""! Class for running Doxygen.
	@details This class is used to run Doxygen and parse the XML output.
	"""
	def __init__(self, doxygenSource: str, tempDoxyFolder: str, doxyCfgNew: dict):
		"""! Constructor.
		Default Doxygen config options:

		- INPUT: <doxygenSource>
		- OUTPUT_DIRECTORY: <tempDoxyFolder>
		- DOXYFILE_ENCODING: UTF-8
		- GENERATE_XML: YES
		- RECURSIVE: YES
		- EXAMPLE_PATH: examples
		- SHOW_NAMESPACES: YES
		- GENERATE_HTML: NO
		- GENERATE_LATEX: NO

		@details
		@param doxygenSource: (str) Source files for Doxygen.
		@param tempDoxyFolder: (str) Temporary folder for Doxygen.
		@param doxyCfgNew: (dict) New Doxygen config options that will be added to the default config (new options will overwrite default options)
		"""
		self.doxygenSource: str = doxygenSource
		self.tempDoxyFolder: str = tempDoxyFolder
		self.doxyCfgNew: dict = doxyCfgNew
		self.hashFileName: str = "hashChanges.yaml"
		self.hashFilePath: PurePath = PurePath.joinpath(Path(self.tempDoxyFolder), Path(self.hashFileName))

		self.doxyCfg: dict = {
=======
	def __init__(self, doxygenBinPath: str, doxygenSource: str, tempDoxyFolder: str, doxyCfgNew):
		self.doxygenBinPath = doxygenBinPath
		self.doxygenSource = doxygenSource
		self.tempDoxyFolder = tempDoxyFolder
		self.doxyCfgNew = doxyCfgNew
		self.hashFileName = "hashChanges.yaml"
		self.hashFilePath = PurePath.joinpath(Path(self.tempDoxyFolder), Path(self.hashFileName))

		self.doxyCfg = {
>>>>>>> 7d4410ba
			"INPUT": self.doxygenSource,
			"OUTPUT_DIRECTORY": self.tempDoxyFolder,
			"DOXYFILE_ENCODING": "UTF-8",
			"GENERATE_XML": "YES",
			"RECURSIVE": "YES",
			"SHOW_NAMESPACES": "YES",
			"GENERATE_HTML": "NO",
			"GENERATE_LATEX": "NO",
		}

		self.doxyCfg.update(self.doxyCfgNew)
		self.doxyCfgStr: str = self.dox_dict2str(self.doxyCfg)

		new_file, filename = tempfile.mkstemp()

	# Source of dox_dict2str: https://xdress-fabio.readthedocs.io/en/latest/_modules/xdress/doxygen.html#XDressPlugin
	def dox_dict2str(self, dox_dict: dict) -> str:
		"""! Convert a dictionary to a string that can be written to a doxygen config file.
		@details
		@param dox_dict: (dict) Dictionary to convert.
		@return: (str) String that can be written to a doxygen config file.
		"""
		s = ""
		new_line = '{option} = {value}\n'
		for key, value in dox_dict.items():

			if value is True:
				_value = 'YES'
			elif value is False:
				_value = 'NO'
			else:
				_value = value

			s += new_line.format(option=key.upper(), value=_value)

		# Don't need an empty line at the end
		return s.strip()

	def hasChanged(self):
		"""! Check if the source files have changed since the last run.
		@details
		@return: (bool) True if the source files have changed since the last run.
		"""
		def heshWrite(filename: str, hash: str):
			with open(filename, "w") as file:
				file.write(hash)

		def hashRead(filename: str) -> str:
			with open(filename, "r") as file:
				return str(file.read())

		sha1 = hashlib.sha1()
		srcs = self.doxygenSource.split(" ")
		for src in srcs:
			for path in Path(src).rglob('*.*'):
				# # Code from https://stackoverflow.com/a/22058673/15411117
				# # BUF_SIZE is totally arbitrary, change for your app!
				BUF_SIZE = 65536  # lets read stuff in 64kb chunks!
				if path.is_file():
					with open(path, 'rb') as f:
						while True:
							data = f.read(BUF_SIZE)
							if not data:
								break
							sha1.update(data)
				# print(f"{path}: {sha1.hexdigest()}")

		hahsNew = sha1.hexdigest()
		if Path(self.hashFilePath).is_file():
			hashOld = hashRead(self.hashFilePath)
			if hahsNew == hashOld:
				return False

		heshWrite(self.hashFilePath, hahsNew)
		return True

	def run(self):
<<<<<<< HEAD
		"""! Run Doxygen with the current configuration using the Popen class.
		@details
		"""
		doxyBuilder = Popen(['doxygen', '-'], stdout=PIPE, stdin=PIPE, stderr=PIPE)
=======
		doxyBuilder = Popen([self.doxygenBinPath, '-'], stdout=PIPE, stdin=PIPE, stderr=PIPE)
>>>>>>> 7d4410ba
		stdout_data = doxyBuilder.communicate(self.doxyCfgStr.encode('utf-8'))[0].decode().strip()
		# log.info(self.destinationDir)
		# log.info(stdout_data)

	def checkAndRun(self):
		"""! Check if the source files have changed since the last run and run Doxygen if they have.
		@details
		@return: (bool) True if Doxygen was run.
		"""
		if self.hasChanged():
			self.run()
			return True
		else:
			return False


	def getOutputFolder(self) -> PurePath:
		"""! Get the path to the XML output folder.
		@details
		@return: (PurePath) Path to the XML output folder.
		"""
		return Path.joinpath(Path(self.tempDoxyFolder), Path("xml"))<|MERGE_RESOLUTION|>--- conflicted
+++ resolved
@@ -8,11 +8,10 @@
 
 
 class DoxygenRun:
-<<<<<<< HEAD
 	"""! Class for running Doxygen.
 	@details This class is used to run Doxygen and parse the XML output.
 	"""
-	def __init__(self, doxygenSource: str, tempDoxyFolder: str, doxyCfgNew: dict):
+	def __init__(self, doxygenBinPath: str, doxygenSource: str, tempDoxyFolder: str, doxyCfgNew):
 		"""! Constructor.
 		Default Doxygen config options:
 
@@ -27,10 +26,12 @@
 		- GENERATE_LATEX: NO
 
 		@details
+		@param doxygenBinPath: (str) Path to the Doxygen binary.
 		@param doxygenSource: (str) Source files for Doxygen.
 		@param tempDoxyFolder: (str) Temporary folder for Doxygen.
 		@param doxyCfgNew: (dict) New Doxygen config options that will be added to the default config (new options will overwrite default options)
 		"""
+		self.doxygenBinPath: str = doxygenBinPath
 		self.doxygenSource: str = doxygenSource
 		self.tempDoxyFolder: str = tempDoxyFolder
 		self.doxyCfgNew: dict = doxyCfgNew
@@ -38,17 +39,6 @@
 		self.hashFilePath: PurePath = PurePath.joinpath(Path(self.tempDoxyFolder), Path(self.hashFileName))
 
 		self.doxyCfg: dict = {
-=======
-	def __init__(self, doxygenBinPath: str, doxygenSource: str, tempDoxyFolder: str, doxyCfgNew):
-		self.doxygenBinPath = doxygenBinPath
-		self.doxygenSource = doxygenSource
-		self.tempDoxyFolder = tempDoxyFolder
-		self.doxyCfgNew = doxyCfgNew
-		self.hashFileName = "hashChanges.yaml"
-		self.hashFilePath = PurePath.joinpath(Path(self.tempDoxyFolder), Path(self.hashFileName))
-
-		self.doxyCfg = {
->>>>>>> 7d4410ba
 			"INPUT": self.doxygenSource,
 			"OUTPUT_DIRECTORY": self.tempDoxyFolder,
 			"DOXYFILE_ENCODING": "UTF-8",
@@ -126,14 +116,10 @@
 		return True
 
 	def run(self):
-<<<<<<< HEAD
 		"""! Run Doxygen with the current configuration using the Popen class.
 		@details
 		"""
-		doxyBuilder = Popen(['doxygen', '-'], stdout=PIPE, stdin=PIPE, stderr=PIPE)
-=======
 		doxyBuilder = Popen([self.doxygenBinPath, '-'], stdout=PIPE, stdin=PIPE, stderr=PIPE)
->>>>>>> 7d4410ba
 		stdout_data = doxyBuilder.communicate(self.doxyCfgStr.encode('utf-8'))[0].decode().strip()
 		# log.info(self.destinationDir)
 		# log.info(stdout_data)
