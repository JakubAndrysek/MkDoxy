--- conflicted
+++ resolved
@@ -3,11 +3,7 @@
 
 {% if nodes|length > 0 %}
 Here is a list of all modules:
-<<<<<<< HEAD
-{% for node in nodes recursive %}
-=======
 {% for node in nodes|sort(attribute='title') recursive %}
->>>>>>> bbdf88a9
 {% if node.is_group %}
 * [**{{node.title}}**]({{node.url}}) {{node.brief}}
 {% if node.has_children %}
